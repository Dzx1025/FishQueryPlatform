--- conflicted
+++ resolved
@@ -42,24 +42,16 @@
 docker compose build
 ```
 
-<<<<<<< HEAD
 ```bash
 docker compose up -d
 ```
 
 ### 4. Django setup
-=======
-### 3. Django setup
->>>>>>> d32ef48d
 
 Go inside the Django container:
 
 ```bash
-<<<<<<< HEAD
 sudo docker exec -it fishqueryplatform-django-1 bash
-=======
-docker compose exec ai_platform-django-1 bash
->>>>>>> d32ef48d
 ```
 
 Then `python manage.py migrate` to apply migrations.
